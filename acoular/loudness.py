"""Implements stationary and timevaraint loudness calculation.

.. autosummary::
    :toctree: generated/

    LoudnessStationary
    LoudnessTimevariant

"""
import numpy as np
import matplotlib.pyplot as plt
import warnings
from scipy.signal import (
    resample,
)
from traits.api import (
    CArray,
    Delegate,
    Float,
    Int,
    String,
    Trait,
    Union,
    observe,
    PrototypedFrom,
)
from mosqito import (
    loudness_zwtv,
    loudness_zwst,
    loudness_zwst_perseg)
from acoular import (
    TimeInOut,
    SamplesGenerator,
)
import math


class _Loudness(TimeInOut):
    """
    Parent class for stationary and timevariant loudness classes.
    
    Uses third party code from `mosqito 
    <https://mosqito.readthedocs.io/en/latest/index.html>`__.

    References
    ==========
    - Acoustics –
      Methods for calculating loudness –
      Part 1: Zwicker method (ISO 532-1:2017, Corrected version 2017-11)
    - Green Forge Coop. (2024). MOSQITO (Version 1.2.1) [Computer software]. 
      https://doi.org/10.5281/zenodo.11026796
    """
    #: Data source; :class:`~acoular.sources.SamplesGenerator` or derived object.
    source = Trait(SamplesGenerator)

    #: Number of channels in output, as given by :attr:`source`.
    numchannels = PrototypedFrom('source', 'numchannels')

    #: Sampling frequency of output signal, as given by :attr:`source`.
    sample_freq = Float(48000, desc="Sampling frequency of the calculation,"
                        "default is 48 kHz")

    bark_axis = CArray(desc="Bark axis in 0.1 bark steps (size = 240)")

    time_axis = CArray(desc="Time axis for timevariant loudness")

    _time_data = CArray(desc="Time data for loudness calculation")

    _n_samples = Int(source.numsamples,
                     desc="Number of samples for loudness calculation")

    start_sample = Int(0, desc="First sample for calculation")

    end_sample = Int(source.numsamples, desc="Last sample for calculation")

    block_size = Int(4096, desc="Block size for fetching time data, default is"
                     "4096")

    field_type = String("free", desc="Field type, default is 'free'")

    def _resample_to_48kHz(self):
        self._time_data = \
            resample(self._time_data[:], 
                    int(48000 * self.source.numsamples / 
                        self.source.sample_freq))
        self._n_samples = int(48000 * self.source.numsamples / 
                              self.source.sample_freq)
        print("signal resampled to 48 kHz")

class LoudnessStationary(_Loudness):
    """
    Calculates the stationary loudness according to ISO 532-1 (Zwicker) 
    from a given source.
    """
    # Union of Float or CArray representing overall loudness for each channel.
    overall_loudness = Union(Float(), CArray(),
                            desc="overall loudness (shape: `N_channels`)")

    # CArray representing specific loudness in sones per bark per channel.
    specific_loudness = CArray(desc="specific loudness sones/bark per channel "
                                "(shape: `N_bark x N_channels`).")

<<<<<<< HEAD
    def __init__(self, **kwargs):
        super().__init__(**kwargs)

    # observe introduces errors and misbehavior e.g. double calculation
=======
    # observe decorator introduces errors and misbehavior e.g. double calculation
>>>>>>> 9ea158e3
    #@observe('source', post_init=False)
    def _source_changed(self):
        """
        Fetches time data via result() in blocks of size `block_size`.
        """
        print("source changed")

        if self.source.numsamples < self.block_size:
            raise ValueError(f"Blocksize ({self.block_size}) must be smaller" 
                             " than the number of samples in the source "
                             f"({self.source.numsamples}).")

        self._time_data = np.empty((self.source.numsamples, 
                                    self.source.numchannels))
        i = 0

        for res in self.source.result(self.block_size):
            n_samples = res.shape[0]
            self._time_data[i : i + n_samples] = res
            i += n_samples

        self._calculate_loudness()

    def _calculate_loudness(self):
        """
        Private function to calculate overall and specific loudness.
        """
        print("Calculating stationary loudness... depending on the file size, " 
              "this might take a while")
        
        if self.source.sample_freq != 48000:
            self._resample_to_48kHz()

        # check input, large files will be processed channel wise
        if (self._n_samples > self.sample_freq * 2.5 * 60 \
            and self.numchannels > 96) \
                or (self._n_samples > self.sample_freq * 14 * 60 \
                    and self._n_samples > 16):

            warnings.warn("File to big to be processed at once. File will be"
                          " processed channel wise", RuntimeWarning)
        
            self.overall_loudness = np.zeros(self.numchannels)
            self.specific_loudness = np.zeros((240, self.numchannels))

            for i in range(self.numchannels):
                N, N_spec, self.bark_axis = loudness_zwst(self._time_data[:,i], 
                                          self.sample_freq, 
                                          field_type=self.field_type)[0:3]
                self.overall_loudness[i] = N
                self.specific_loudness[:,i] = N_spec

        else:   
            self.overall_loudness, self.specific_loudness, self.bark_axis = \
                loudness_zwst(self._time_data[:], self.sample_freq, 
                              field_type=self.field_type)[0:3]

    def show(self, m):
        """
        Create interactive plot to display the overall loudness over time and the specific loudness over time for each microphone. \
        Be aware: If the plot functionality should be used, the microphone positions must be initiated with :class:`~acoular.microphones.MicGeom`

        Parameters
        ----------
        m : Instance Variable
            :class:`~acoular.microphones.MicGeom` Instance Variable that 
            provides the microphone locations.
        """

        # Call Plotclass for Stationary Loudness 
        plt_st = _PlotclassST(self.overall_loudness, self.specific_loudness, self.bark_axis, m)
        plt_st.plot()


class LoudnessTimevariant(_Loudness):
    """
    Calculates the timevariant loudness according to ISO 532-1 (Zwicker) 
    from a given source.
    """
    overall_loudness = Union(CArray(),
                             desc="overall loudness (shape: `N_channels x" 
                             " N_times`)")

    specific_loudness = CArray(desc="specific loudness sones/bark per channel "
                               "(shape: `N_bark x N_channels x N_times`).")

<<<<<<< HEAD
    def __init__(self, **kwargs):
        super().__init__(**kwargs)

=======
>>>>>>> 9ea158e3
    # observe decorator introduces errors and misbehavior e.g. double calculation
    #@observe('source', post_init=False)
    def _source_changed(self):
        """
        Fetches time data via result() in blocks of size `block_size`.
        """

        if self.source.numsamples < self.block_size:
            raise ValueError(f"Blocksize ({self.block_size}) must be smaller" 
                             " than the number of samples in the source "
                             f"({self.source.numsamples}).")

        print("source changed")

        self._time_data = np.empty((self.source.numsamples, self.numchannels))
        i = 0

        for res in self.source.result(self.block_size):
            n_samples = res.shape[0]
            self._time_data[i : i + n_samples] = res
            i += n_samples

        self._calculate_loudness()

    def _calculate_loudness(self):
        """
        Private function to calculate overall and specific loudness.
        """
        print("Calculating timevariant loudness... depending on the file size, " 
              "this might take a while")
        
        # resample to 48 kHz
        if self.source.sample_freq != 48000:
            self._resample_to_48kHz()

        # get ntime, code from mosqito
        dec_factor = int(self.sample_freq / 2000)
        n_time = int(len(self._time_data[:,0][::dec_factor]) / 4)
        
        self.overall_loudness = np.zeros((self.numchannels, n_time))
        self.specific_loudness = np.zeros((240, self.numchannels, n_time))

        for i in range(self.numchannels):
            overall_loudness, specific_loudness, self.bark_axis, self.time_axis\
                = loudness_zwtv(self._time_data[:,i], self.sample_freq,
                                field_type=self.field_type)
            
            self.overall_loudness[i,:] = overall_loudness
            self.specific_loudness[:, i, :] = specific_loudness

    def show(self, m):
        """
        Create interactive plot to display the overall loudness over time and the specific loudness over time for each microphone.\
        Be aware: If the plot functionality should be used, the microphone positions must be initiated with :class:`~acoular.microphones.MicGeom`
        
        Parameters
        ----------
        m : Instance Variable
            :class:`~acoular.microphones.MicGeom` Instance Variable that provides the microphone locations.
        """
        # Call Plotclass for timevariant Loudness 
        plt_tv = _PlotclassTV(self.overall_loudness, self.specific_loudness, self.bark_axis, self.time_axis, m)
        plt_tv.plot()
 
class _PlotclassST:
    """
    Class for plotting static loudness data.
    """

    def __init__(self, overall_loudness, specific_loudness, bark_axis, m):
        self.overall_loudness = overall_loudness
        self.specific_loudness = specific_loudness
        self.bark_axis = bark_axis
        self.mpos = m.mpos

    def plot(self):
        """
        Create interactive plot to display the overall loudness and specific loudness for each microphone.
        """

        # Create figure with two subplots
        self.fig, (self.ax, self.ax2) = plt.subplots(2, 1)

        # Configure main scatter plot (microphone array)
        self.ax.set_title('Click on point to plot specific loudness')
        self.ax.axis('equal')
        self.ax.set_xlabel('x-Position [m]')
        self.ax.set_ylabel('y-Position [m]')
        self.ax.grid(True)

        # Scatter plot of microphone positions with overall loudness as color
        scatter = self.ax.scatter(self.mpos[0, :], self.mpos[1, :], c=self.overall_loudness, cmap='viridis', picker=True, s=50)
        self.line = scatter
        cbar = self.fig.colorbar(scatter, ax=self.ax)
        cbar.set_label('Overall Loudness (Sone)')

        # Initialize PointBrowser for interactive point selection
        self.browser = _PointBrowser(self)
        self.fig.canvas.mpl_connect('pick_event', self.browser.on_pick)
        self.fig.canvas.mpl_connect('key_press_event', self.browser.on_press)

        # Show plot with an interactive backend
        plt.show()

    def _update_plot(self, dataind):
        """
        Generates the specific loudness plot when a point is selected.

        Parameters
        ----------
        dataind : int
            Index of the selected microphone point.

        """
        # Clear the subplot for specific loudness
        self.ax2.clear()

        # Plot specific loudness against Bark scale
        self.ax2.plot(self.bark_axis, self.specific_loudness[:, dataind])
        self.ax2.set_ylim(0, np.max(self.specific_loudness) + 1)
        self.ax2.set_title('Specific Loudness')
        self.ax2.set_xlabel('Bark')
        self.ax2.set_ylabel('Sone')
        self.ax2.grid(True)

        # Display overall loudness value as text annotation
        point_overall_loudness = self.overall_loudness[dataind]
        self.textbox = self.ax2.text(0.05, 0.95, '', transform=self.ax2.transAxes,
                                     verticalalignment='top', horizontalalignment='left',
                                     bbox=dict(boxstyle='round,pad=0.3', edgecolor='black', facecolor='white'))
        self.textbox.set_text(f'Overall Loudness: {point_overall_loudness:.2f} Sone')

        # Redraw the figure canvas to reflect updates
        self.fig.canvas.draw()


class _PlotclassTV:
    """
    Class for plotting animated loudness data from LoudnessTimevariant instances.
    """

    def __init__(self, overall_loudness, specific_loudness, bark_axis, time_axis, m):
        self.overall_loudness = overall_loudness
        self.specific_loudness = specific_loudness
        self.bark_axis = bark_axis 
        self.time_axis = time_axis
        self.mpos = m.mpos 
        self.colorbar = None 

    def plot(self):
        """
        Create interactive plot to display the overall loudness over time and the specific loudness over time for each microphone.
        """
        # Set up the main figure with a constrained layout and specific size
        self.fig = plt.figure(figsize=(20, 12), constrained_layout=True)
        spec = self.fig.add_gridspec(2, 3)  
        self.ax = self.fig.add_subplot(spec[0, 0])  
        self.ax2 = self.fig.add_subplot(spec[0, 1])  
        self.ax3 = self.fig.add_subplot(spec[1, :2])  

        # Configure main scatter plot (microphone array)
        self.ax.set_title('Click on point to plot specific loudness')
        self.ax.axis('equal') 
        self.ax.set_xlabel('x-Position [m]')
        self.ax.set_ylabel('y-Position [m]')
        self.ax.grid(True)  

        # Scatter plot of microphone positions with averaged overall loudness as color
        scatter = self.ax.scatter(self.mpos[0, :], self.mpos[1, :], c=self.overall_loudness.mean(axis=1), cmap='viridis', picker=True, s=50)
        self.line = scatter  
        cbar = self.fig.colorbar(scatter, ax=self.ax)  
        cbar.set_label('Overall Loudness (Sone)')  

        # Initialize PointBrowser for interactive point selection
        self.browser = _PointBrowser(self)  
        self.fig.canvas.mpl_connect('pick_event', self.browser.on_pick)  
        self.fig.canvas.mpl_connect('key_press_event', self.browser.on_press)  

        plt.show()  

    def _update_plot(self, dataind):
        """
        Updates the overall loudness over time plot and the specific loudness spectogram when a point is selected.

        Parameters
        ----------
        dataind : int
            Index of the selected microphone point.

        """
        # Clear the subplot for overall loudness over time and update with new data
        self.ax2.clear()
        self.ax2.plot(self.time_axis, self.overall_loudness[dataind, :])
        self.ax2.set_title('Overall Loudness Over Time')
        self.ax2.set_xlabel('Time [s]')
        self.ax2.set_ylabel('Overall Loudness [Sone]')
        self.ax2.grid(True)  # Enable grid lines

        # Clear the subplot for specific loudness spectrogram and update with new data
        self.ax3.clear()
        cax = self.ax3.imshow(self.specific_loudness[:, dataind, :], aspect='auto', cmap='viridis', origin='lower')
        self.ax3.set_title(f'Specific Loudness Spectrogram (Channel {dataind})')
        self.ax3.set_xlabel('Time [s]')
        self.ax3.set_ylabel('Bark')
        
        # Set the y-axis ticks and labels to show values from 0 to 25 in 5-step increments
        bark_ticks = np.arange(0, 26, 5)
        bark_tick_labels = [str(tick) for tick in bark_ticks]
        self.ax3.set_yticks(bark_ticks * len(self.bark_axis) // 25)
        self.ax3.set_yticklabels(bark_tick_labels)

        # Manage the color bar associated with the spectrogram plot
        if self.colorbar:
            self.colorbar.update_normal(cax)  
        else:
            self.colorbar = self.fig.colorbar(cax, ax=self.ax3, label='Loudness (Sone/Bark)')  

        # Redraw the figure canvas to reflect updates
        self.fig.canvas.draw()  

class _PointBrowser:
    """
    Interactive class for selecting and highlighting points on a plot.
    Click on a point to select and highlight it -- the data that
    generated the point will be shown in the lower Axes. Use the 'n'
    and 'p' keys to browse through the next and previous points.
    """

    def __init__(self, plot_instance):
        """
        Initialize the PointBrowser with the given plot instance.

        Parameters
        ----------
        plot_instance : object
            Instance of the plot that contains the data and the figure.
        """
        self.plot_instance = plot_instance
        self.lastind = 0
        
        # Create a text label in the plot to show the selected point index.
        self.text = self.plot_instance.ax.text(0.05, 0.95, 'selected: none',
                                               transform=self.plot_instance.ax.transAxes, va='top')
        
        # Create a plot marker to highlight the selected point, initially invisible.
        self.selected, = self.plot_instance.ax.plot([self.plot_instance.mpos[0, 0]],
                                                    [self.plot_instance.mpos[1, 0]], 'o',
                                                    ms=12, alpha=0.4, color='yellow', visible=False)

    def on_press(self, event):
        """
        Handle key press events to navigate through points.

        Parameters
        ----------
        event : matplotlib.backend_bases.KeyEvent
            The key press event containing information about which key was pressed.
        """
        # Only handle 'n' for next and 'p' for previous keys.
        if self.lastind is None or event.key not in ('n', 'p'):
            return
        
        # Update the index based on key press and call update method.
        self.lastind = np.clip(self.lastind + (1 if event.key == 'n' else -1), 0, len(self.plot_instance.mpos[0]) - 1)
        self.update()

    def on_pick(self, event):
        """
        Handle pick events to select points on the plot.

        Parameters
        ----------
        event : matplotlib.backend_bases.PickEvent
            The pick event containing information about the picked object.
        """
        # Check if the picked object is the scatter plot points.
        if event.artist != self.plot_instance.line:
            return True

        # Check if any indices were picked.
        if not len(event.ind):
            return True

        # Determine the closest picked point to the mouse click position.
        x, y = event.mouseevent.xdata, event.mouseevent.ydata
        distances = np.hypot(x - self.plot_instance.mpos[0, event.ind], y - self.plot_instance.mpos[1, event.ind])
        self.lastind = event.ind[distances.argmin()]
        self.update()

    def update(self):
        """
        Update the plot to reflect the newly selected point.
        """
        # Check if a valid index is selected.
        if self.lastind is None:
            return

        # Update the plots with data from the selected point.
        self.plot_instance._update_plot(self.lastind)
        
        # Make the selected point marker visible and update its position.
        self.selected.set_visible(True)
        self.selected.set_data([self.plot_instance.mpos[0, self.lastind]], [self.plot_instance.mpos[1, self.lastind]])
        
        # Update the text label to show the selected point index.
        self.text.set_text(f'selected: {self.lastind}')
        
        # Redraw the figure canvas to reflect updates.
        self.plot_instance.fig.canvas.draw()<|MERGE_RESOLUTION|>--- conflicted
+++ resolved
@@ -100,14 +100,7 @@
     specific_loudness = CArray(desc="specific loudness sones/bark per channel "
                                 "(shape: `N_bark x N_channels`).")
 
-<<<<<<< HEAD
-    def __init__(self, **kwargs):
-        super().__init__(**kwargs)
-
-    # observe introduces errors and misbehavior e.g. double calculation
-=======
     # observe decorator introduces errors and misbehavior e.g. double calculation
->>>>>>> 9ea158e3
     #@observe('source', post_init=False)
     def _source_changed(self):
         """
@@ -194,12 +187,6 @@
     specific_loudness = CArray(desc="specific loudness sones/bark per channel "
                                "(shape: `N_bark x N_channels x N_times`).")
 
-<<<<<<< HEAD
-    def __init__(self, **kwargs):
-        super().__init__(**kwargs)
-
-=======
->>>>>>> 9ea158e3
     # observe decorator introduces errors and misbehavior e.g. double calculation
     #@observe('source', post_init=False)
     def _source_changed(self):

--- conflicted
+++ resolved
@@ -216,8 +216,7 @@
                                 field_type=self.field_type)
 
             self.overall_loudness[i,:] = overall_loudness
-<<<<<<< HEAD
-            self.specific_loudness[i, :, :] = specific_loudness
+            self.specific_loudness[:, i, :] = specific_loudness
             
 
 class LoudnessMicrophonePlot:
@@ -457,7 +456,4 @@
         Method called by PointBrowser to update plots when a point is selected.
         """
         self.plot_specific_loudness(dataind)
-=======
-            self.specific_loudness[:, i, :] = specific_loudness
->>>>>>> 3d068794
     
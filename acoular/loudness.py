--- conflicted
+++ resolved
@@ -18,11 +18,7 @@
     Trait,
     Union,
     observe,
-<<<<<<< HEAD
     PrototypedFrom,
-=======
-    Instance,
->>>>>>> 80a9645a
 )
 from mosqito import (
     loudness_zwtv,
@@ -102,14 +98,9 @@
         super().__init__(**kwargs)
         print("init called")
 
-<<<<<<< HEAD
     # observe decorator introduces errors and misbehavior e.g. double calculation
     #@observe('source', post_init=False)
     def _source_changed(self):
-=======
-    @observe('source', post_init=False)
-    def _source_changed(self, event):
->>>>>>> 80a9645a
         """
         Observer method that is called whenever the `source` attribute changes.
         Fetches time data via result() in blocks of size `_block_size`.
@@ -197,27 +188,19 @@
     """
     overall_loudness = Union(CArray(),
                              desc="overall loudness (shape: `N_channels x" 
-<<<<<<< HEAD
                              " N_times)`")
-=======
-                             " N_times`)")
->>>>>>> 80a9645a
 
     specific_loudness = CArray(desc="specific loudness sones/bark per channel "
                                "(shape: `N_bark x N_channels x N_times`).")
 
+    
     def __init__(self, **kwargs):
         super().__init__(**kwargs)
         print("init called")
 
-<<<<<<< HEAD
     # observe decorator introduces errors and misbehavior e.g. double calculation
     #@observe('source', post_init=False)
     def _source_changed(self):
-=======
-    @observe('source', post_init=False)
-    def _source_changed(self, event):
->>>>>>> 80a9645a
         """
         Observer method that is called whenever the `source` attribute changes.
         Fetches time data via result() in blocks of size `_block_size`.
@@ -259,7 +242,6 @@
             
             self.overall_loudness[i,:] = overall_loudness
             self.specific_loudness[:, i, :] = specific_loudness
-
     def show(self, m):
         """
         Create interactive plot to display the overall loudness over time and the specific loudness over time for each microphone.

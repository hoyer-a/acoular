# -*- coding: utf-8 -*-
#pylint: disable-msg=E0611, E1103, C0103, R0901, R0902, R0903, R0904, W0232
#------------------------------------------------------------------------------
# Copyright (c) 2007-2019, Acoular Development Team.
#------------------------------------------------------------------------------
"""Implements acoustic environments with and without flow.

.. autosummary::
    :toctree: generated/

    Environment
    UniformFlowEnvironment
    GeneralFlowEnvironment
    FlowField
    OpenJet
    RotatingFlow
    SlotJet

"""
from numpy import array, isscalar, float32, float64, newaxis, zeros, \
sqrt, arange, pi, exp, sin, cos, arccos, zeros_like, empty, dot, hstack, \
vstack, identity, cross, sign, arctan2, matmul, sum, lexsort, stack, nonzero, append, outer, asarray
from numpy.linalg.linalg import norm
from scipy.integrate import ode
from scipy.interpolate import LinearNDInterpolator
from scipy.spatial import ConvexHull
from traits.api import HasPrivateTraits, Float, Property, Int, \
CArray, cached_property, Trait

from .internal import digest

def cartToCyl(x, Q=identity(3)):
    """
    Returns the cylindrical coordinate representation of a input position 
    which was before transformed into a modified cartesian coordinate, which
    has flow into positive z direction.
    
    Parameters
    ----------
    x : float[3, nPoints]
        cartesian coordinates of n points
    Q : float[3,3]
        Orthogonal transformation matrix. If provided, the pos vectors are
        transformed via posiMod = Q * x, before transforming those modified
        coordinates into cylindrical ones. Default is identity matrix.
        
    Returns
    -------
    cylCoord : [3, nPoints]
        cylindrical representation of those n points with (phi, r, z)
    """
    if not (Q == identity(3)).all():
        x = matmul(Q, x)  # modified position vector
    cylCoord = array([arctan2(x[1], x[0]), sqrt(x[0]**2 + x[1]**2), x[2]])
    return cylCoord


def cylToCart(x, Q=identity(3)):
        """
        Returns the cartesian coordinate representation of a input position 
        which was before transformed into a cylindrical coordinate, which
        has flow into positive z direction.
        
        Parameters
        ----------
        x : float[3, nPoints]
            cylindrical representation of those n points with (phi, r, z)
            cartesian coordinates of n points
    
        Q : float[3,3]
        Orthogonal transformation matrix. If provided, the pos vectors are
        transformed via posiMod = Q * x, before transforming those modified
        coordinates into cylindrical ones. Default is identity matrix.
        
            
        Returns
        -------
        CartCoord : [3, nPoints]
        cartesian coordinates of n points
            
        """
        if not (Q == identity(3)).all():
            x = matmul(Q, x)  # modified position vector
        CartCoord = array([x[1]*sin(x[0]),x[1]*cos(x[0]) , x[2]])
        return CartCoord



class Environment( HasPrivateTraits ):
    """
    A simple acoustic environment without flow.

    This class provides the facilities to calculate the travel time (distances)
    between grid point locations and microphone locations.
    """
    # internal identifier
    digest = Property(
        depends_on=['c'], 
        )

    #: The speed of sound, defaults to 343 m/s
    c = Float(343., 
        desc="speed of sound")

    def _get_digest( self ):
        return digest( self )

    def _r( self, gpos, mpos=0.0):
        """
        Calculates distances between grid point locations and microphone
        locations or the origin. Functionality may change in the future.

        Parameters
        ----------
        gpos : array of floats of shape (3, N)
            The locations of points in the beamforming map grid in 3D cartesian
            co-ordinates. 
        mpos : array of floats of shape (3, M), optional
            The locations of microphones in 3D cartesian co-ordinates. If not
            given, then only one microphone at the origin (0, 0, 0) is
            considered.

        Returns
        -------
        r : array of floats
            The distances in a twodimensional (N, M) array of floats. If M==1, 
            then only a one-dimensional array is returned.
        """
        if isscalar(mpos):
            mpos = array((0, 0, 0), dtype = float32)[:, newaxis]
        mpos = mpos[:, newaxis, :]
        rmv = gpos[:, :, newaxis]-mpos
        rm = sqrt(sum(rmv*rmv, 0))
        if rm.shape[1] == 1:
            rm = rm[:, 0]
        return rm

class UniformFlowEnvironment( Environment):
    """
    An acoustic environment with uniform flow.

    This class provides the facilities to calculate the travel time (distances)
    between grid point locations and microphone locations in a uniform flow
    field.
    """
    #: The Mach number, defaults to 0.
    ma = Float(0.0, 
        desc="flow mach number")

    #: The unit vector that gives the direction of the flow, defaults to
    #: flow in x-direction.
    fdv = CArray( dtype=float64, shape=(3, ), value=array((1.0, 0, 0)), 
        desc="flow direction")

    # internal identifier
    digest = Property(
        depends_on=['c', 'ma', 'fdv'], 
        )

    @cached_property
    def _get_digest( self ):
        return digest( self )

    def _r( self, gpos, mpos=0.0):
        """
        Calculates the virtual distances between grid point locations and
        microphone locations or the origin. These virtual distances correspond
        to travel times of the sound. Functionality may change in the future.

        Parameters
        ----------
        gpos : array of floats of shape (3, N)
            The locations of points in the beamforming map grid in 3D cartesian
            co-ordinates.
        mpos : array of floats of shape (3, M), optional
            The locations of microphones in 3D cartesian co-ordinates. If not
            given, then only one microphone at the origin (0, 0, 0) is
            considered.

        Returns
        -------
        array of floats
            The distances in a twodimensional (N, M) array of floats. If M==1, 
            then only a one-dimensional array is returned.
        """
        if isscalar(mpos):
            mpos = array((0, 0, 0), dtype = float32)[:, newaxis]
        fdv = self.fdv/sqrt((self.fdv*self.fdv).sum())
        mpos = mpos[:, newaxis, :]
        rmv = gpos[:, :, newaxis]-mpos
        rm = sqrt(sum(rmv*rmv, 0))
        macostheta = (self.ma*sum(rmv.reshape((3, -1))*fdv[:, newaxis], 0)\
            /rm.reshape(-1)).reshape(rm.shape)
        rm *= 1/(-macostheta + sqrt(macostheta*macostheta-self.ma*self.ma+1))
        if rm.shape[1] == 1:
            rm = rm[:, 0]
        return rm
    

class FlowField( HasPrivateTraits ):
    """
    An abstract base class for a spatial flow field.
    """
    digest = Property

    def _get_digest( self ):
        return ''

    def v( self, xx):
        """
        Provides the flow field as a function of the location. This is
        implemented here for the possibly most simple case: a quiescent fluid.

        Parameters
        ----------
        xx : array of floats of shape (3, )
            Location in the fluid for which to provide the data.

        Returns
        -------
        tuple with two elements
            The first element in the tuple is the velocity vector and the
            second is the Jacobian of the velocity vector field, both at the
            given location.
        """
        v = array((0., 0., 0.))
        dv = array(((0., 0., 0.), (0., 0., 0.), (0., 0., 0.)))
        return -v, -dv

class SlotJet( FlowField ):
    """
    Provides an analytical approximation of the flow field of a slot jet, 
    see :ref:`Albertson et al., 1950<Albertson1950>`.
    """
    #: Exit velocity at jet origin, i.e. the nozzle. Defaults to 0.
    v0 = Float(0.0, 
        desc="exit velocity")

    #: Location of a point at the slot center line, 
    #: defaults to the co-ordinate origin.
    origin = CArray( dtype=float64, shape=(3, ), value=array((0., 0., 0.)), 
        desc="center of nozzle")

    #: Unit flow direction of the slot jet, defaults to (1,0,0).
    flow = CArray( dtype=float64, shape=(3, ), value=array((1., 0., 0.)), 
        desc="flow direction")

    #: Unit vector parallel to slot center plane, defaults to (0,1,0).
    plane = CArray( dtype=float64, shape=(3, ), value=array((0., 1., 0.)), 
        desc="slot center line direction")
        
    #: Width of the slot, defaults to 0.2 .
    B = Float(0.2, 
        desc="nozzle diameter")

    # internal identifier
    digest = Property(
        depends_on=['v0', 'origin', 'flow', 'plane', 'B'], 
        )

    @cached_property
    def _get_digest( self ):
        return digest( self )

    def v( self, xx):
        """
        Provides the flow field as a function of the location. This is
        implemented here only for the component in the direction of :attr:`flow`;
        entrainment components are set to zero.

        Parameters
        ----------
        xx : array of floats of shape (3, )
            Location in the fluid for which to provide the data.

        Returns
        -------
        tuple with two elements
            The first element in the tuple is the velocity vector and the
            second is the Jacobian of the velocity vector field, both at the
            given location.
        """
        # TODO: better to make sure that self.flow and self.plane are indeed unit vectors before
        # normalize
        flow = self.flow/norm(self.flow)
        plane = self.plane/norm(self.plane)
        # additional axes of global co-ordinate system
        yy = -cross(flow,plane)
        zz = cross(flow,yy)
        # distance from slot exit plane
        xx1 = xx-self.origin
        # local co-ordinate system 
        x = dot(flow,xx1)
        y = dot(yy,xx1)
        x1 = 0.109*x
        h1 = abs(y)+sqrt(pi)*0.5*x1-0.5*self.B
        if h1 < 0.0:
            # core jet
            Ux = self.v0
            Udx = 0
            Udy = 0
        else:
            # shear layer
            Ux = self.v0*exp(-h1*h1/(2*x1*x1))
            Udx = (h1*h1/(x*x1*x1)-sqrt(pi)*0.5*h1/(x*x1))*Ux
            Udy = -sign(y)*h1*Ux/(x1*x1)
        # Jacobi matrix
        dU = array(((Udx,0,0),(Udy,0,0),(0,0,0))).T
        # rotation matrix
        R = array((flow,yy,zz)).T
        return dot(R,array((Ux,0,0))), dot(dot(R,dU),R.T)

class OpenJet( FlowField ):
    """
    Provides an analytical approximation of the flow field of an open jet, 
    see :ref:`Albertson et al., 1950<Albertson1950>`.

    Notes
    -----
    This is not a fully generic implementation and is limited to flow in the
    x-direction only. No other directions are possible at the moment and flow
    components in the other direction are zero.
    """
    #: Exit velocity at jet origin, i.e. the nozzle. Defaults to 0.
    v0 = Float(0.0, 
        desc="exit velocity")

    #: Location of the nozzle center, defaults to the co-ordinate origin.
    origin = CArray( dtype=float64, shape=(3, ), value=array((0., 0., 0.)), 
        desc="center of nozzle")

    #: Diameter of the nozzle, defaults to 0.2 .
    D = Float(0.2, 
        desc="nozzle diameter")

    # internal identifier
    digest = Property(
        depends_on=['v0', 'origin', 'D'], 
        )

    @cached_property
    def _get_digest( self ):
        return digest( self )

    def v( self, xx):
        """
        Provides the flow field as a function of the location. This is
        implemented here only for a jet in `x`-direction and the `y`- and
        `z`-components are set to zero.

        Parameters
        ----------
        xx : array of floats of shape (3, )
            Location in the fluid for which to provide the data.

        Returns
        -------
        tuple with two elements
            The first element in the tuple is the velocity vector and the
            second is the Jacobian of the velocity vector field, both at the
            given location.
        """
        x, y, z = xx-self.origin
        r = sqrt(y*y+z*z)
        x1 = 0.081*x
        h1 = r+x1-0.5*self.D
        U = self.v0*exp(-h1*h1/(2*x1*x1))
        if h1 < 0.0:
            Udr = 0.0
            U = self.v0
        else:
            Udr = -h1*U/(x1*x1)
        if r > 0.0:
            Udy = y*Udr/r
            Udz = z*Udr/r
        else:
            Udy = Udz = 0.0
        Udx = (h1*h1/(x*x1*x1)-h1/(x*x1))*U
        if h1 < 0.0:
            Udx = 0

        # flow field
        v = array( (U, 0., 0.) )
        # Jacobi matrix
        dv = array( ((Udx, 0., 0.), (Udy, 0., 0.), (Udz, 0., 0.)) ).T
        return v, dv




class RotatingFlow( FlowField ):
    """
    Provides an analytical approximation of the flow field of a rotating fluid with constant flow. 


    """
    #: Exit velocity at jet origin, i.e. the nozzle. Defaults to 0.
    rpm = Float(0.0,
        desc="revolutions per minute of the virtual array; negative values for clockwise rotation")

    v0 = Float(0.0, 
        desc="flow velocity")

    #: Location of the nozzle center, defaults to the co-ordinate origin.
    origin = CArray( dtype=float64, shape=(3, ), value=array((0., 0., 0.)), 
        desc="center of nozzle")

    # internal identifier
    digest = Property(
        depends_on=['v0', 'origin', 'rpm'], 
        )

    # internal identifier
    omega = Property(
        depends_on=['rpm'], 
        )

    @cached_property
    def _get_omega(self):
        return 2 * pi * self.rpm / 60

    @cached_property
    def _get_digest( self ):
        return digest( self )

    def v( self, xx):
        """
        Provides the rotating flow field around the z-Axis as a function of the location.

        Parameters
        ----------
        xx : array of floats of shape (3, )
            Location in the fluid for which to provide the data.

        Returns
        -------
        tuple with two elements
            The first element in the tuple is the velocity vector and the
            second is the Jacobian of the velocity vector field, both at the
            given location.
        """
        x, y, z = xx-self.origin

<<<<<<< HEAD
        #polar coord and rotational speed
        #r = sqrt(x*x+y*y)
        #phi = arctan2(y, x)
        omega = self._get_omega()

        #velocity vector
        U = omega * y   # omega * r * sin(phi)
        V = -omega * x  # omega * r * cos(phi)
        W = self.v0 
        
        #to avoid repeating calculation
        #sinPhi = sin(phi)
        #cosPhi = cos(phi)
        #jacobian 
        Udx = 0     #omega * ( sinPhi * x/r -  cosPhi * y/r)
        Vdx = - omega #omega * (-cosPhi * x/r +  sinPhi * y/r)

        Udy = omega #omega * ( sinPhi * y/r + cosPhi * x/r)
        Vdy = 0     #omega * (-cosPhi * y/r + sinPhi * x/r)


=======
        # rotational speed
        omega = self.omega

        #velocity vector
        U = omega * y
        V = -omega * x
        W = self.v0 
        
>>>>>>> 9cec03b3
        # flow field
        v = array( (U, V, W) )
        # Jacobi matrix
        dv = array( ((0, -omega, 0.), (omega, 0, 0.), (0., 0., 0.)) ).T
        return v, dv




def spiral_sphere(N, Om=2*pi, b=array((0, 0, 1))):    #change to 4*pi
    """
    Internal helper function for the raycasting that returns an array of
    unit vectors (N, 3) giving equally distributed directions on a part of
    sphere given by the center direction b and the solid angle Om.
    """
    # first produce 'equally' distributed directions in spherical coords
    o = 4*pi/Om 
    h = -1+ 2*arange(N)/(N*o-1.)
    theta = arccos(h)
    phi = zeros_like(theta)
    for i, hk in enumerate(h[1:]):
        phi[i+1] = phi[i]+3.6/sqrt(N*o*(1-hk*hk)) % (2*pi)
    # translate to cartesian coords
    xyz = vstack((sin(theta) * cos(phi), sin(theta) * sin(phi), cos(theta)))
    # mirror everything on a plane so that b points into the center
    a = xyz[:, 0]
    b = b/norm(b)
    ab = (a-b)[:, newaxis]
    if norm(ab)<1e-10:
        return xyz
    # this is the Householder matrix for mirroring
    H = identity(3)-dot(ab, ab.T)/dot(ab.T, a)
    # actual mirroring
    return dot(H, xyz)

class GeneralFlowEnvironment(Environment):
    """
    An acoustic environment with a generic flow field.

    This class provides the facilities to calculate the travel time (distances)
    between grid point locations and microphone locations in a generic flow
    field with non-uniform velocities that depend on the location. The
    algorithm for the calculation uses a ray-tracing approach that bases on
    rays cast from every microphone position in multiple directions and traced
    backwards in time. The result is interpolated within a tetrahedal grid
    spanned between these rays.
    """
    #: The flow field, must be of type :class:`~acoular.environments.FlowField`.
    ff = Trait(FlowField, 
        desc="flow field")

    #: Number of rays used per solid angle :math:`\Omega`, defaults to 200.
    N = Int(200, 
        desc="number of rays per Om")

    #: The maximum solid angle used in the algorithm, defaults to :math:`\pi`.
    Om = Float(pi, 
        desc="maximum solid angle")

    # internal identifier
    digest = Property(
        depends_on=['c', 'ff.digest', 'N', 'Om'], 
        )

    @cached_property
    def _get_digest( self ):
        return digest( self )

    def _r( self, gpos, mpos=0.0):
        """
        Calculates the virtual distances between grid point locations and
        microphone locations or the origin. These virtual distances correspond
        to travel times of the sound along a ray that is traced through the
        medium. Functionality may change in the future.

        Parameters
        ----------
        gpos : array of floats of shape (3, N)
            The locations of points in the beamforming map grid in 3D cartesian
            co-ordinates.
        mpos : array of floats of shape (3, M), optional
            The locations of microphones in 3D cartesian co-ordinates. If not
            given, then only one microphone at the origin (0, 0, 0) is
            considered.

        Returns
        -------
        array of floats
            The distances in a twodimensional (N, M) array of floats. If M==1, 
            then only a one-dimensional array is returned.
        """
        c = self.c
        
        if isscalar(mpos):
            mpos = array((0, 0, 0), dtype = float32)[:, newaxis]

        # the DE system
        def f1(t, y, v):
            x = y[0:3]
            s = y[3:6]
            vv, dv = v(x)
            sa = sqrt(s[0]*s[0]+s[1]*s[1]+s[2]*s[2])
            x = empty(6)
            x[0:3] = c*s/sa - vv # time reversal
            x[3:6] = dot(s, -dv.T) # time reversal
            return x

        # integration along a single ray
        def fr(x0, n0, rmax, dt, v, xyz, t):
            s0 = n0 / (c+dot(v(x0)[0], n0))
            y0 = hstack((x0, s0))
            oo = ode(f1)
            oo.set_f_params(v)
            oo.set_integrator('vode', 
                              rtol=1e-4, # accuracy !
                              max_step=1e-4*rmax) # for thin shear layer
            oo.set_initial_value(y0, 0)
            while oo.successful():
                xyz.append(oo.y[0:3])
                t.append(oo.t)
                if norm(oo.y[0:3]-x0)>rmax:
                    break
                oo.integrate(oo.t+dt)

        gs2 = gpos.shape[-1]
        gt = empty((gs2, mpos.shape[-1]))
        vv = self.ff.v
        NN = int(sqrt(self.N))
        for micnum, x0 in enumerate(mpos.T):
            xe = gpos.mean(1) # center of grid
            r = x0[:, newaxis]-gpos
            rmax = sqrt((r*r).sum(0).max()) # maximum distance
            nv = spiral_sphere(self.N, self.Om, b=xe-x0)
            rstep = rmax/sqrt(self.N)
            rmax += rstep
            tstep = rstep/c
            xyz = []
            t = []
            lastind = 0
            for i, n0 in enumerate(nv.T):
                fr(x0, n0, rmax, tstep, vv, xyz, t)
                if i and i % NN == 0:
                    if not lastind:
                        dd = ConvexHull(vstack((gpos.T, xyz)), incremental=True)
                    else:
                        dd.add_points(xyz[lastind:], restart=True)
                    lastind = len(xyz)
                    # ConvexHull includes grid if no grid points on hull
                    if dd.simplices.min()>=gs2:
                        break
            xyz = array(xyz)
            t = array(t)
            li = LinearNDInterpolator(xyz, t)
            gt[:, micnum] = li(gpos.T)
        if gt.shape[1] == 1:
            gt = gt[:, 0]
        return c*gt #return distance along ray
<|MERGE_RESOLUTION|>--- conflicted
+++ resolved
@@ -441,29 +441,6 @@
         """
         x, y, z = xx-self.origin
 
-<<<<<<< HEAD
-        #polar coord and rotational speed
-        #r = sqrt(x*x+y*y)
-        #phi = arctan2(y, x)
-        omega = self._get_omega()
-
-        #velocity vector
-        U = omega * y   # omega * r * sin(phi)
-        V = -omega * x  # omega * r * cos(phi)
-        W = self.v0 
-        
-        #to avoid repeating calculation
-        #sinPhi = sin(phi)
-        #cosPhi = cos(phi)
-        #jacobian 
-        Udx = 0     #omega * ( sinPhi * x/r -  cosPhi * y/r)
-        Vdx = - omega #omega * (-cosPhi * x/r +  sinPhi * y/r)
-
-        Udy = omega #omega * ( sinPhi * y/r + cosPhi * x/r)
-        Vdy = 0     #omega * (-cosPhi * y/r + sinPhi * x/r)
-
-
-=======
         # rotational speed
         omega = self.omega
 
@@ -472,7 +449,6 @@
         V = -omega * x
         W = self.v0 
         
->>>>>>> 9cec03b3
         # flow field
         v = array( (U, V, W) )
         # Jacobi matrix
